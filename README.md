# Project DeepSpeech

[![Documentation Status](https://readthedocs.org/projects/deepspeech/badge/?version=tf-master)](http://deepspeech.readthedocs.io/?badge=tf-master)
[![Task Status](https://github.taskcluster.net/v1/repository/mozilla/DeepSpeech/tf-master/badge.svg)](https://github.taskcluster.net/v1/repository/mozilla/DeepSpeech/tf-master/latest)

Project DeepSpeech is an open source Speech-To-Text engine, using a model trained by machine learning techniques, based on [Baidu's Deep Speech research paper](https://arxiv.org/abs/1412.5567). Project DeepSpeech uses Google's [TensorFlow](https://www.tensorflow.org/) project to make the implementation easier.

![Usage](images/usage.gif)

Pre-built binaries that can be used for performing inference with a trained model can be installed with `pip`. Proper setup using virtual environment is recommended and you can find that documented [below](#using-the-python-package).

A pre-trained English model is available for use, and can be downloaded using [the instructions below](#getting-the-pre-trained-model).

Once everything is installed you can then use the `deepspeech` binary to do speech-to-text on short, approximately 5 second, audio files (currently only WAVE files with 16-bit, 16 kHz, mono are supported in the Python client):

```bash
pip install deepspeech
deepspeech models/output_graph.pb models/alphabet.txt my_audio_file.wav
```

Alternatively, quicker inference (The realtime factor on a GeForce GTX 1070 is about 0.44.) can be performed using a supported NVIDIA GPU on Linux. (See the release notes to find which GPU's are supported.) This is done by instead installing the GPU specific package:

```bash
pip install deepspeech-gpu
deepspeech models/output_graph.pb models/alphabet.txt my_audio_file.wav
```

See the output of `deepspeech -h` for more information on the use of `deepspeech`. (If you experience problems running `deepspeech`, please check [required runtime dependencies](native_client/README.md#required-dependencies)).

**Table of Contents**

- [Prerequisites](#prerequisites)
- [Getting the code](#getting-the-code)
- [Getting the pre-trained model](#getting-the-pre-trained-model)
- [Using the model](#using-the-model)
  - [Using the Python package](#using-the-python-package)
  - [Using the command line client](#using-the-command-line-client)
  - [Using the Node.JS package](#using-the-nodejs-package)
  - [Installing bindings from source](#installing-bindings-from-source)
  - [Third party bindings](#third-party-bindings)
- [Training](#training)
  - [Installing prerequisites for training](#installing-prerequisites-for-training)
  - [Recommendations](#recommendations)
  - [Common Voice training data](#common-voice-training-data)
  - [Training a model](#training-a-model)
  - [Checkpointing](#checkpointing)
  - [Exporting a model for inference](#exporting-a-model-for-inference)
  - [Distributed computing across more than one machine](#distributed-training-across-more-than-one-machine)
  - [Continuing training from a frozen graph](#continuing-training-from-a-frozen-graph)
- [Code documentation](#code-documentation)
- [Contact/Getting Help](#contactgetting-help)

## Prerequisites

* [Python 2.7](https://www.python.org/)
* [Git Large File Storage](https://git-lfs.github.com/)

## Getting the code

Install [Git Large File Storage](https://git-lfs.github.com/), either manually or through a package like `git-lfs` if available on your system. Then clone the DeepSpeech repository normally:

```bash
git clone https://github.com/mozilla/DeepSpeech
```

## Getting the pre-trained model

If you want to use the pre-trained English model for performing speech-to-text, you can download it (along with other important inference material) from the [DeepSpeech releases page](https://github.com/mozilla/DeepSpeech/releases). Alternatively, you can run the following command to download and unzip the files in your current directory:

```bash
wget -O - https://github.com/mozilla/DeepSpeech/releases/download/v0.1.1/deepspeech-0.1.1-models.tar.gz | tar xvfz -
```

## Using the model

There are three ways to use DeepSpeech inference:

- [The Python package](#using-the-python-package)
- [The command-line client](#using-the-command-line-client)
- [The Node.JS package](#using-the-nodejs-package)


### Using the Python package

Pre-built binaries that can be used for performing inference with a trained model can be installed with `pip`. You can then use the `deepspeech` binary to do speech-to-text on an audio file:

For the Python bindings, it is highly recommended that you perform the installation within a Python 2.7 virtual environment. You can find more information about those in [this documentation](http://docs.python-guide.org/en/latest/dev/virtualenvs/).
We will continue under the assumption that you already have your system properly setup to create new virtual environments.

#### Create a DeepSpeech virtual environment

In creating a virtual environment you will create a directory containing a `python` binary and everything needed to run deepspeech. You can use whatever directory you want. For the purpose of the documentation, we will rely on `$HOME/tmp/deepspeech-venv`. You can create it using this command:

```
$ virtualenv $HOME/tmp/deepspeech-venv/
```

Once this command completes successfully, the environment will be ready to be activated.

#### Activating the environment

Each time you need to work with DeepSpeech, you have to *activate*, *load* this virtual environment. This is done with this simple command:

```
$ source $HOME/tmp/deepspeech-venv/bin/activate
```

#### Installing DeepSpeech Python bindings

Once your environment has been setup and loaded, you can use `pip` to manage packages locally. On a fresh setup of the virtualenv, you will have to install the DeepSpeech wheel. You can check if it is already installed by taking a look at the output of `pip list`. To perform the installation, just issue:

```
$ pip install deepspeech
```

If it is already installed, you can also update it:
```
$ pip install --upgrade deepspeech
```

Alternatively, if you have a supported NVIDIA GPU on Linux (See the release notes to find which GPU's are supported.), you can install the GPU specific package as follows:

```
$ pip install deepspeech-gpu
```

or update it as follows:
```
$ pip install --upgrade deepspeech-gpu
```

In both cases, it should take care of installing all the required dependencies. Once it is done, you should be able to call the sample binary using `deepspeech` on your command-line.

Note: the following command assumes you [downloaded the pre-trained model](#getting-the-pre-trained-model).

```bash
deepspeech models/output_graph.pb models/alphabet.txt models/lm.binary models/trie my_audio_file.wav
```

The last two arguments are optional, and represent a language model.

See [client.py](native_client/python/client.py) for an example of how to use the package programatically.

### Using the command-line client

To download the pre-built binaries, use `util/taskcluster.py`:

```bash
python util/taskcluster.py --target .
```

or if you're on macOS:

```bash
python util/taskcluster.py --arch osx --target .
```

This will download `native_client.tar.xz` which includes the deepspeech binary and associated libraries, and extract it into the current folder. `taskcluster.py` will download binaries for Linux/x86_64 by default, but you can override that behavior with the `--arch` parameter. See the help info with `python util/taskcluster.py -h` for more details.

Note: the following command assumes you [downloaded the pre-trained model](#getting-the-pre-trained-model).

```bash
./deepspeech models/output_graph.pb models/alphabet.txt models/lm.binary models/trie audio_input.wav
```


See the help output with `./deepspeech -h` and the [native client README](native_client/README.md) for more details.

### Using the Node.JS package

You can download the Node.JS bindings using `npm`:

```bash
npm install deepspeech
```

Alternatively, if you're using Linux and have a supported NVIDIA GPU (See the release notes to find which GPU's are supported.), you can install the GPU specific package as follows:

```bash
npm install deepspeech-gpu
```

See [client.js](native_client/javascript/client.js) for an example of how to use the bindings.

### Installing bindings from source

If pre-built binaries aren't available for your system, you'll need to install them from scratch. Follow [these instructions](native_client/README.md).

### Third party bindings

In addition to the bindings above, third party developers have started to provide bindings to other languages:

* [Asticode](https://github.com/asticode) provides [Golang](https://golang.org) bindings in its [go-astideepspeech](https://github.com/asticode/go-astideepspeech) repo.
* [RustAudio](https://github.com/RustAudio) provide a [Rust](https://www.rust-lang.org) binding, the installation and use of which is described in their [deepspeech-rs](https://github.com/RustAudio/deepspeech-rs) repo.
* [stes](https://github.com/stes) provides preliminary [PKGBUILDs](https://wiki.archlinux.org/index.php/PKGBUILD) to install the client and python bindings on [Arch Linux](https://www.archlinux.org/) in the [arch-deepspeech](https://github.com/stes/arch-deepspeech) repo.
* [gst-deepspeech](https://github.com/Elleo/gst-deepspeech) provides a [GStreamer](https://gstreamer.freedesktop.org/) plugin which can be used from any language with GStreamer bindings.

## Training

### Installing prerequisites for training

Install the required dependencies using pip:

```bash
cd DeepSpeech
pip install -r requirements.txt
```

You'll also need to download `native_client.tar.xz` or build the native client files yourself to get the custom TensorFlow OP needed for decoding the outputs of the neural network. You can use `util/taskcluster.py` to download the files for your architecture:

```bash
python util/taskcluster.py --target .
```

This will download the native client files for the x86_64 architecture without CUDA support, and extract them into the current folder. If you prefer building the binaries from source, see the [native_client README file](native_client/README.md). We also have binaries with CUDA enabled ("--arch gpu") and for ARM7 ("--arch arm").

### Recommendations

If you have a capable (Nvidia, at least 8GB of VRAM) GPU, it is highly recommended to install TensorFlow with GPU support. Training will likely be significantly quicker than using the CPU. To enable GPU support, you can do:

```bash
pip uninstall tensorflow
<<<<<<< HEAD
pip install 'tensorflow-gpu==1.6.0-rc0'
=======
pip install 'tensorflow-gpu==1.5.0'
>>>>>>> 5d3abe89
```

### Common Voice training data

The Common Voice corpus consists of voice samples that were donated through [Common Voice](https://voice.mozilla.org/).
We provide an importer, that automates the whole process of downloading and preparing the corpus.
You just specify a target directory where all Common Voice contents should go.
If you already downloaded the Common Voice corpus archive from [here](https://voice.mozilla.org/data), you can simply run the import script on the directory where the corpus is located.
The importer will then skip downloading it and immediately proceed to unpackaging and importing.
To start the import process, you can call:

```bash
bin/import_cv.py path/to/target/directory
```

Please be aware that this requires at least 70GB of free disk space and quite some time to conclude.
As this process creates a huge number of small files, using an SSD drive is highly recommended.
If the import script gets interrupted, it will try to continue from where it stopped the next time you run it.
Unfortunately, there are some cases where it will need to start over.
Once the import is done, the directory will contain a bunch of CSV files.

The following files are official user-validated sets for training, validating and testing:

- `cv-valid-train.csv`
- `cv-valid-dev.csv`
- `cv-valid-test.csv`

The following files are the non-validated unofficial sets for training, validating and testing:

- `cv-other-train.csv`
- `cv-other-dev.csv`
- `cv-other-test.csv`

`cv-invalid.csv` contains all samples that users flagged as invalid.

A sub-directory called `cv_corpus_{version}` contains the mp3 and wav files that were extracted from an archive named `cv_corpus_{version}.tar.gz`.
All entries in the CSV files refer to their samples by absolute paths. So moving this sub-directory would require another import or tweaking the CSV files accordingly.

To use Common Voice data during training, validation and testing, you pass (comma separated combinations of) their filenames into `--train_files`, `--dev_files`, `--test_files` parameters of `DeepSpeech.py`.
If, for example, Common Voice was imported into `../data/CV`, `DeepSpeech.py` could be called like this:

```bash
./DeepSpeech.py --train_files ../data/CV/cv-valid-train.csv,../data/CV/cv-other-train.csv --dev_files ../data/CV/cv-valid-dev.csv --test_files ../data/CV/cv-valid-test.csv
```

### Training a model

The central (Python) script is `DeepSpeech.py` in the project's root directory. For its list of command line options, you can call:

```bash
./DeepSpeech.py --help
```

To get the output of this in a slightly better-formatted way, you can also look up the option definitions top of `DeepSpeech.py`.

For executing pre-configured training scenarios, there is a collection of convenience scripts in the `bin` folder. Most of them are named after the corpora they are configured for. Keep in mind that the other speech corpora are *very large*, on the order of tens of gigabytes, and some aren't free. Downloading and preprocessing them can take a very long time, and training on them without a fast GPU (GTX 10 series recommended) takes even longer.

**If you experience GPU OOM errors while training, try reducing the batch size with the `--train_batch_size`, `--dev_batch_size` and `--test_batch_size` parameters.**

As a simple first example you can open a terminal, change to the directory of the DeepSpeech checkout and run:

```bash
./bin/run-ldc93s1.sh
```

This script will train on a small sample dataset called LDC93S1, which can be overfitted on a GPU in a few minutes for demonstration purposes. From here, you can alter any variables with regards to what dataset is used, how many training iterations are run and the default values of the network parameters.
Feel also free to pass additional (or overriding) `DeepSpeech.py` parameters to these scripts.
Then, just run the script to train the modified network.

Each dataset has a corresponding importer script in `bin/` that can be used to download (if it's freely available) and preprocess the dataset. See `bin/import_librivox.py` for an example of how to import and preprocess a large dataset for training with Deep Speech.

If you've run the old importers (in `util/importers/`), they could have removed source files that are needed for the new importers to run. In that case, simply remove the extracted folders and let the importer extract and process the dataset from scratch, and things should work.

### Checkpointing

During training of a model so-called checkpoints will get stored on disk. This takes place at a configurable time interval. The purpose of checkpoints is to allow interruption (also in the case of some unexpected failure) and later continuation of training without losing hours of training time. Resuming from checkpoints happens automatically by just (re)starting training with the same `--checkpoint_dir` of the former run.

Be aware however that checkpoints are only valid for the same model geometry they had been generated from. In other words: If there are error messages of certain `Tensors` having incompatible dimensions, this is most likely due to an incompatible model change. One usual way out would be to wipe all checkpoint files in the checkpoint directory or changing it before starting the training.

### Exporting a model for inference

If the `--export_dir` parameter is provided, a model will have been exported to this directory during training.
Refer to the corresponding [README.md](native_client/README.md) for information on building and running a client that can use the exported model.

### Distributed training across more than one machine

DeepSpeech has built-in support for [distributed TensorFlow](https://www.tensorflow.org/deploy/distributed). To get an idea on how this works, you can use the script `bin/run-cluster.sh` for running a cluster with workers just on the local machine.

```bash
$ bin/run-cluster.sh --help
Usage: run-cluster.sh [--help] [--script script] [p:w:g] <arg>*

--help      print this help message
--script    run the provided script instead of DeepSpeech.py
p           number of local parameter servers
w           number of local workers
g           number of local GPUs per worker
<arg>*      remaining parameters will be forwarded to DeepSpeech.py or a provided script

Example usage - The following example will create a local DeepSpeech.py cluster
with 1 parameter server, and 2 workers with 1 GPU each:
$ run-cluster.sh 1:2:1 --epoch 10
```

Be aware that for the help example to be able to run, you need at least two `CUDA` capable GPUs (2 workers times 1 GPU). The script utilizes environment variable `CUDA_VISIBLE_DEVICES` for `DeepSpeech.py` to see only the provided number of GPUs per worker.
The script is meant to be a template for your own distributed computing instrumentation. Just modify the startup code for the different servers (workers and parameter servers) accordingly. You could use SSH or something similar for running them on your remote hosts.

### Continuing training from a frozen graph

If you'd like to use one of the pre-trained models released by Mozilla to bootstrap your training process (transfer learning, fine tuning), you can do so by using the `--initialize_from_frozen_model` flag in `DeepSpeech.py`. For best results, make sure you're passing an empty `--checkpoint_dir` when resuming from a frozen model.

For example, if you want to fine tune the entire graph using your own data in `my-train.csv`, `my-dev.csv` and `my-test.csv`, for three epochs, you can something like the following, tuning the hyperparameters as needed:

```bash
mkdir fine_tuning_checkpoints
python DeepSpeech.py --n_hidden 2048 --initialize_from_frozen_model path/to/model/output_graph.pb --checkpoint_dir fine_tuning_checkpoints --epoch 3 --train_files my-train.csv --dev_files my-dev.csv --test_files my_dev.csv --learning_rate 0.0001
```

Note: the released models were trained with `--n_hidden 2048`, so you need to use that same value when initializing from the release models.

## Code documentation

Documentation (incomplete) for the code can be found here: http://deepspeech.readthedocs.io/en/latest/

## Contact/Getting Help

There are several ways to contact us or to get help:

1. [**FAQ**](https://github.com/mozilla/DeepSpeech/wiki#frequently-asked-questions) - We have a list of common questions, and their answers, in our [FAQ](https://github.com/mozilla/DeepSpeech/wiki#frequently-asked-questions). When just getting started, it's best to first check the [FAQ](https://github.com/mozilla/DeepSpeech/wiki#frequently-asked-questions) to see if your question is addressed.

2. [**Discourse Forums**](https://discourse.mozilla.org/c/deep-speech) - If your question is not addressed in the [FAQ](https://github.com/mozilla/DeepSpeech/wiki#frequently-asked-questions), the [Discourse Forums](https://discourse.mozilla.org/c/deep-speech) is the next place to look. They contain conversations on [General Topics](https://discourse.mozilla.org/t/general-topics/21075), [Using Deep Speech](https://discourse.mozilla.org/t/using-deep-speech/21076/4), and [Deep Speech Development](https://discourse.mozilla.org/t/deep-speech-development/21077).

3. [**IRC**](https://wiki.mozilla.org/IRC) - If your question is not addressed by either the [FAQ](https://github.com/mozilla/DeepSpeech/wiki#frequently-asked-questions) or [Discourse Forums](https://discourse.mozilla.org/c/deep-speech), you can contact us on the `#machinelearning` channel on [Mozilla IRC](https://wiki.mozilla.org/IRC); people there can try to answer/help

4. [**Issues**](https://github.com/mozilla/deepspeech/issues) - Finally, if all else fails, you can open an issue in our repo.<|MERGE_RESOLUTION|>--- conflicted
+++ resolved
@@ -220,11 +220,7 @@
 
 ```bash
 pip uninstall tensorflow
-<<<<<<< HEAD
 pip install 'tensorflow-gpu==1.6.0-rc0'
-=======
-pip install 'tensorflow-gpu==1.5.0'
->>>>>>> 5d3abe89
 ```
 
 ### Common Voice training data
