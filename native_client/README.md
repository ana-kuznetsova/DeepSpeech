# DeepSpeech native client, language bindings and custom decoder

This folder contains a native client for running queries on an exported DeepSpeech model, bindings for Python and Node.JS for using an exported DeepSpeech model programatically, and a CTC beam search decoder implementation that scores beams using a language model, needed for training a DeepSpeech model. We provide pre-built binaries for Linux and macOS.

## Installation

To download the pre-built binaries, use `util/taskcluster.py`:

```
python util/taskcluster.py --target /path/to/destination/folder
```

If you need some binaries different than current master, like `v0.2.0-alpha.6`, you can use `--branch`:
```bash
python3 util/taskcluster.py --branch "v0.2.0-alpha.6"
```

This will download and extract `native_client.tar.xz` which includes the deepspeech binary and associated libraries as well as the custom decoder OP. `taskcluster.py` will download binaries for the architecture of the host by default, but you can override that behavior with the `--arch` parameter. See the help info with `python util/taskcluster.py -h` for more details.

If you want the CUDA capable version of the binaries, use `--arch gpu`. Note that for now we don't publish CUDA-capable macOS binaries.

If you're looking to train a model, you now have a `libctc_decoder_with_kenlm.so` file that you can pass to the `--decoder_library_path` parameter of `DeepSpeech.py`.

## Required Dependencies

Running inference might require some runtime dependencies to be already installed on your system. Those should be the same, whatever the bindings you are using:
* libsox2
* libstdc++6
* libgomp1
* libpthread

Please refer to your system's documentation on how to install those dependencies.

## Installing the language bindings

For the Python bindings, you can use `pip`:

```
pip install deepspeech
```

Check the [main README](../README.md) for more details about setup and virtual environment use.

### Node.JS bindings

For Node.JS bindings, use `npm install deepspeech` to install it. Please note that as of now, we only support Node.JS versions 4, 5 and 6. Once [SWIG has support](https://github.com/swig/swig/pull/968) we can build for newer versions.

Check the [main README](../README.md) for more details.

## Build Requirements

If you'd like to build the binaries yourself, you'll need the following pre-requisites downloaded/installed:

* [TensorFlow source and requirements](https://www.tensorflow.org/install/install_sources)
* [libsox](https://sourceforge.net/projects/sox/)

We recommend using our fork of TensorFlow since it includes fixes for common problems encountered when building the native client files, you can [get it here](https://github.com/mozilla/tensorflow/).

If you'd like to build the language bindings, you'll also need:

* [SWIG](http://www.swig.org/)
* [node-pre-gyp](https://github.com/mapbox/node-pre-gyp) (for Node.JS bindings only)

## Preparation

Create a symbolic link in your TensorFlow checkout to the DeepSpeech `native_client` directory. If your DeepSpeech and TensorFlow checkouts are side by side in the same directory, do:

```
cd tensorflow
ln -s ../DeepSpeech/native_client ./
```

## Building

Before building the DeepSpeech client libraries, you will need to prepare your environment to configure and build TensorFlow. 
Preferably, checkout the version of tensorflow which is currently supported by DeepSpeech (see requirements.txt), and use bazel version 0.10.0. 
Then, follow the [instructions](https://www.tensorflow.org/install/install_sources) on the TensorFlow site for your platform, up to the end of 'Configure the installation'.

After that, you can build the Tensorflow and DeepSpeech libraries using the following commands. Please note that the flags for `libctc_decoder_with_kenlm.so` differs a little bit.

```
bazel build -c opt --copt=-O3 --copt="-D_GLIBCXX_USE_CXX11_ABI=0" //native_client:libctc_decoder_with_kenlm.so
bazel build --config=monolithic -c opt --copt=-O3 --copt="-D_GLIBCXX_USE_CXX11_ABI=0" --copt=-fvisibility=hidden //native_client:libdeepspeech.so //native_client:generate_trie
```

If your build target requires extra flags, add them, like, for example --config=cuda if you do a CUDA build.

Finally, you can change to the `native_client` directory and use the `Makefile`. By default, the `Makefile` will assume there is a TensorFlow checkout in a directory above the DeepSpeech checkout. If that is not the case, set the environment variable `TFDIR` to point to the right directory.

```
cd ../DeepSpeech/native_client
make deepspeech
```

<<<<<<< HEAD
## Building with AOT model

First, please note that this is still experimental. AOT model relies on TensorFlow's [AOT tfcompile](https://www.tensorflow.org/performance/xla/tfcompile) tooling. It takes a protocol buffer file graph as input, and produces a .so library that one can call from C++ code.
To experiment, you will need to build TensorFlow from [github.com/mozilla/tensorflow master branch](https://github.com/mozilla/tensorflow/tree/master). Follow TensorFlow's documentation for the configuration of your system.
When building, you will have to add some extra parameter and targets.

Bazel defines:
* `--define=DS_NATIVE_MODEL=1`: to toggle AOT support.
* `--define=DS_MODEL_TIMESTEPS=x`: to define how many timesteps you want to handle. Relying on prebuilt model implies we need to use a fixed value for how much audio value we want to use. Timesteps defines that value, and an audio file bigger than this will just be dealt with over several samples. This means there's a compromise between quality and minimum audio segment you want to handle.
* `--define=DS_MODEL_FRAMESIZE=y`: to define your model framesize, this is the second component of your model's input layer shape. Can be extracted using TensorFlow's `summarize_graph` tool.
* `--define=DS_MODEL_FILE=/path/to/graph.pb`: the model you want to use

Bazel targets:
* `//native_client:libdeepspeech_model.so`: to produce `libdeepspeech_model.so`

In the end, the previous example becomes (no change for `libctc_decoder_with_kenlm.so`):

```
bazel build --config=monolithic -c opt --copt=-O3 --copt=-fvisibility=hidden --define=DS_NATIVE_MODEL=1 --define=DS_MODEL_TIMESTEPS=64 --define=DS_MODEL_FRAMESIZE=494 --define=DS_MODEL_FILE=/tmp/model.ldc93s1.pb //native_client:libdeepspeech_model.so //native_client:libdeepspeech.so //native_client:generate_trie
```

Later, when building either `deepspeech` binaries or bindings, you will have to add some extra variables to your `make` command-line (assuming `TFDIR` points to your TensorFlow's git clone):
```
EXTRA_LIBS="-ldeepspeech_model"
```

=======
>>>>>>> 4b66535d
## Installing

After building, the library files and binary can optionally be installed to a system path for ease of development. This is also a required step for bindings generation.

```
PREFIX=/usr/local sudo make install
```

It is assumed that `$PREFIX/lib` is a valid library path, otherwise you may need to alter your environment.

## Running

The client can be run via the `Makefile`. The client will accept audio of any format your installation of SoX supports.

```
ARGS="--model /path/to/output_graph.pbmm --alphabet /path/to/alphabet.txt --audio /path/to/audio/file.wav" make run
```

## Python bindings

Included are a set of generated Python bindings. After following the above build and installation instructions, these can be installed by executing the following commands (or equivalent on your system):

```
cd native_client
make bindings
sudo pip install dist/deepspeech*
```

The API mirrors the C++ API and is demonstrated in [client.py](python/client.py). Refer to [deepspeech.h](deepspeech.h) for documentation.

## Node.JS bindings

After following the above build and installation instructions, the Node.JS bindings can be built:

```
cd native_client/javascript
make package
make npm-pack
```

This will create the package `deepspeech-0.2.0.tgz` in `native_client/javascript`.<|MERGE_RESOLUTION|>--- conflicted
+++ resolved
@@ -92,35 +92,6 @@
 make deepspeech
 ```
 
-<<<<<<< HEAD
-## Building with AOT model
-
-First, please note that this is still experimental. AOT model relies on TensorFlow's [AOT tfcompile](https://www.tensorflow.org/performance/xla/tfcompile) tooling. It takes a protocol buffer file graph as input, and produces a .so library that one can call from C++ code.
-To experiment, you will need to build TensorFlow from [github.com/mozilla/tensorflow master branch](https://github.com/mozilla/tensorflow/tree/master). Follow TensorFlow's documentation for the configuration of your system.
-When building, you will have to add some extra parameter and targets.
-
-Bazel defines:
-* `--define=DS_NATIVE_MODEL=1`: to toggle AOT support.
-* `--define=DS_MODEL_TIMESTEPS=x`: to define how many timesteps you want to handle. Relying on prebuilt model implies we need to use a fixed value for how much audio value we want to use. Timesteps defines that value, and an audio file bigger than this will just be dealt with over several samples. This means there's a compromise between quality and minimum audio segment you want to handle.
-* `--define=DS_MODEL_FRAMESIZE=y`: to define your model framesize, this is the second component of your model's input layer shape. Can be extracted using TensorFlow's `summarize_graph` tool.
-* `--define=DS_MODEL_FILE=/path/to/graph.pb`: the model you want to use
-
-Bazel targets:
-* `//native_client:libdeepspeech_model.so`: to produce `libdeepspeech_model.so`
-
-In the end, the previous example becomes (no change for `libctc_decoder_with_kenlm.so`):
-
-```
-bazel build --config=monolithic -c opt --copt=-O3 --copt=-fvisibility=hidden --define=DS_NATIVE_MODEL=1 --define=DS_MODEL_TIMESTEPS=64 --define=DS_MODEL_FRAMESIZE=494 --define=DS_MODEL_FILE=/tmp/model.ldc93s1.pb //native_client:libdeepspeech_model.so //native_client:libdeepspeech.so //native_client:generate_trie
-```
-
-Later, when building either `deepspeech` binaries or bindings, you will have to add some extra variables to your `make` command-line (assuming `TFDIR` points to your TensorFlow's git clone):
-```
-EXTRA_LIBS="-ldeepspeech_model"
-```
-
-=======
->>>>>>> 4b66535d
 ## Installing
 
 After building, the library files and binary can optionally be installed to a system path for ease of development. This is also a required step for bindings generation.
