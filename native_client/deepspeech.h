#ifndef DEEPSPEECH_H
#define DEEPSPEECH_H

<<<<<<< HEAD
#ifdef __ANDROID__
#define USE_TFLITE
#endif
=======
>>>>>>> 730ef1b5
#ifndef SWIG
    #if defined _MSC_VER
        #define DEEPSPEECH_EXPORT extern "C" __declspec(dllexport) 
    #else                                                                   /*End of _MSC_VER*/  
        #define DEEPSPEECH_EXPORT __attribute__ ((visibility("default")))
#endif                                                                      /*End of SWIG*/  
#else
    #define DEEPSPEECH_EXPORT
#endif

struct ModelState;

struct StreamingState;

enum DeepSpeech_Error_Codes
{
    // OK
    DS_ERR_OK                 = 0x0000,

    // Missing invormations
    DS_ERR_NO_MODEL           = 0x1000,

    // Invalid parameters
    DS_ERR_INVALID_ALPHABET   = 0x2000,
    DS_ERR_INVALID_SHAPE      = 0x2001,
    DS_ERR_INVALID_LM         = 0x2002,

    // Runtime failures
    DS_ERR_FAIL_INIT_MMAP     = 0x3000,
    DS_ERR_FAIL_INIT_SESS     = 0x3001,
    DS_ERR_FAIL_INTERPRETER   = 0x3002,
    DS_ERR_FAIL_RUN_SESS      = 0x3003,
    DS_ERR_FAIL_CREATE_STREAM = 0x3004,
    DS_ERR_FAIL_READ_PROTOBUF = 0x3005,
    DS_ERR_FAIL_CREATE_SESS   = 0x3006,
};

/**
 * @brief An object providing an interface to a trained DeepSpeech model.
 *
 * @param aModelPath The path to the frozen model graph.
 * @param aNCep The number of cepstrum the model was trained with.
 * @param aNContext The context window the model was trained with.
 * @param aAlphabetConfigPath The path to the configuration file specifying
 *                            the alphabet used by the network. See alphabet.h.
 * @param aBeamWidth The beam width used by the decoder. A larger beam
 *                   width generates better results at the cost of decoding
 *                   time.
 * @param[out] retval a ModelState pointer
 *
 * @return Zero on success, non-zero on failure.
 */
DEEPSPEECH_EXPORT
int DS_CreateModel(const char* aModelPath,
                   unsigned int aNCep,
                   unsigned int aNContext,
                   const char* aAlphabetConfigPath,
                   unsigned int aBeamWidth,
                   ModelState** retval);

/**
 * @brief Frees associated resources and destroys model object.
 */
DEEPSPEECH_EXPORT
void DS_DestroyModel(ModelState* ctx);

/**
 * @brief Enable decoding using beam scoring with a KenLM language model.
 *
 * @param aCtx The ModelState pointer for the model being changed.
 * @param aAlphabetConfigPath The path to the configuration file specifying
 *                            the alphabet used by the network. See alphabet.h.
 * @param aLMPath The path to the language model binary file.
 * @param aTriePath The path to the trie file build from the same vocabu-
 *                  lary as the language model binary.
 * @param aLMAlpha The alpha hyperparameter of the CTC decoder. Language Model
                   weight.
 * @param aLMBeta The beta hyperparameter of the CTC decoder. Word insertion
                  weight.
 *
 * @return Zero on success, non-zero on failure (invalid arguments).
 */
DEEPSPEECH_EXPORT
int DS_EnableDecoderWithLM(ModelState* aCtx,
                           const char* aAlphabetConfigPath,
                           const char* aLMPath,
                           const char* aTriePath,
                           float aLMAlpha,
                           float aLMBeta);

/**
 * @brief Use the DeepSpeech model to perform Speech-To-Text.
 *
 * @param aCtx The ModelState pointer for the model to use.
 * @param aBuffer A 16-bit, mono raw audio signal at the appropriate
 *                sample rate.
 * @param aBufferSize The number of samples in the audio signal.
 * @param aSampleRate The sample-rate of the audio signal.
 *
 * @return The STT result. The user is responsible for freeing the string.
 *         Returns NULL on error.
 */
DEEPSPEECH_EXPORT
char* DS_SpeechToText(ModelState* aCtx,
                      const short* aBuffer,
                      unsigned int aBufferSize,
                      unsigned int aSampleRate);

/**
 * @brief Create a new streaming inference state. The streaming state returned
 *        by this function can then be passed to {@link DS_FeedAudioContent()}
 *        and {@link DS_FinishStream()}.
 *
 * @param aCtx The ModelState pointer for the model to use.
 * @param aPreAllocFrames Number of timestep frames to reserve. One timestep
 *                        is equivalent to two window lengths (20ms). If set to 
 *                        0 we reserve enough frames for 3 seconds of audio (150).
 * @param aSampleRate The sample-rate of the audio signal.
 * @param[out] retval an opaque pointer that represents the streaming state. Can
 *                    be NULL if an error occurs.
 *
 * @return Zero for success, non-zero on failure.
 */
DEEPSPEECH_EXPORT
int DS_SetupStream(ModelState* aCtx,
                   unsigned int aPreAllocFrames,
                   unsigned int aSampleRate,
                   StreamingState** retval);

/**
 * @brief Feed audio samples to an ongoing streaming inference.
 *
 * @param aSctx A streaming state pointer returned by {@link DS_SetupStream()}.
 * @param aBuffer An array of 16-bit, mono raw audio samples at the
 *                appropriate sample rate.
 * @param aBufferSize The number of samples in @p aBuffer.
 */
DEEPSPEECH_EXPORT
void DS_FeedAudioContent(StreamingState* aSctx,
                         const short* aBuffer,
                         unsigned int aBufferSize);

/**
 * @brief Compute the intermediate decoding of an ongoing streaming inference.
 *        This is an expensive process as the decoder implementation isn't
 *        currently capable of streaming, so it always starts from the beginning
 *        of the audio.
 *
 * @param aSctx A streaming state pointer returned by {@link DS_SetupStream()}.
 *
 * @return The STT intermediate result. The user is responsible for freeing the
 *         string.
 */
DEEPSPEECH_EXPORT
char* DS_IntermediateDecode(StreamingState* aSctx);

/**
 * @brief Signal the end of an audio signal to an ongoing streaming
 *        inference, returns the STT result over the whole audio signal.
 *
 * @param aSctx A streaming state pointer returned by {@link DS_SetupStream()}.
 *
 * @return The STT result. The user is responsible for freeing the string.
 *
 * @note This method will free the state pointer (@p aSctx).
 */
DEEPSPEECH_EXPORT
char* DS_FinishStream(StreamingState* aSctx);

/**
 * @brief Destroy a streaming state without decoding the computed logits. This
 *        can be used if you no longer need the result of an ongoing streaming
 *        inference and don't want to perform a costly decode operation.
 *
 * @param aSctx A streaming state pointer returned by {@link DS_SetupStream()}.
 *
 * @note This method will free the state pointer (@p aSctx).
 */
DEEPSPEECH_EXPORT
void DS_DiscardStream(StreamingState* aSctx);

/**
 * @brief Given audio, return a vector suitable for input to a DeepSpeech
 *        model trained with the given parameters.
 *
 * Extracts MFCC features from a given audio signal and adds the appropriate
 * amount of context to run inference on a DeepSpeech model trained with
 * the given parameters.
 *
 * @param aBuffer A 16-bit, mono raw audio signal at the appropriate sample
 *                rate.
 * @param aBufferSize The sample-length of the audio signal.
 * @param aSampleRate The sample-rate of the audio signal.
 * @param aNCep The number of cepstrum.
 * @param aNContext The size of the context window.
 * @param[out] aMfcc An array containing features, of shape
 *                   (@p aNFrames, ncep * ncontext). The user is responsible
 *                   for freeing the array.
 * @param[out] aNFrames (optional) The number of frames in @p aMfcc.
 * @param[out] aFrameLen (optional) The length of each frame
 *                       (ncep * ncontext) in @p aMfcc.
 */
DEEPSPEECH_EXPORT
void DS_AudioToInputVector(const short* aBuffer,
                           unsigned int aBufferSize,
                           unsigned int aSampleRate,
                           unsigned int aNCep,
                           unsigned int aNContext,
                           float** aMfcc,
                           int* aNFrames = NULL,
                           int* aFrameLen = NULL);

/**
 * @brief Print version of this library and of the linked TensorFlow library.
 */
DEEPSPEECH_EXPORT
void DS_PrintVersions();

#undef DEEPSPEECH_EXPORT

#endif /* DEEPSPEECH_H */<|MERGE_RESOLUTION|>--- conflicted
+++ resolved
@@ -1,12 +1,6 @@
 #ifndef DEEPSPEECH_H
 #define DEEPSPEECH_H
 
-<<<<<<< HEAD
-#ifdef __ANDROID__
-#define USE_TFLITE
-#endif
-=======
->>>>>>> 730ef1b5
 #ifndef SWIG
     #if defined _MSC_VER
         #define DEEPSPEECH_EXPORT extern "C" __declspec(dllexport) 
