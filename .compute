#!/bin/bash

echo "$0: BEGIN"
source ../tmp/venv/bin/activate

# Expected file structure (from .install):
#
# ../tmp/native_client/
#      *
# ../keep/
#      source_model/
#          checkpoint
#          model.meta
#          model.data
#          model.index

# Created by filter_train_dev_test.py (this script)
#
# ../keep/
#     target_lang/
#         valid_dev.csv
#         valid_test.csv
#         valid_train.csv

# Created by DeepSpeech.py (this script):
#
# ../keep/
#     target_lang/
#         source_model/
#             run/
#               RESULTS.json
#               summaries/
#               model/
#               ckpt/
#

target_lang='cv'
source_model='en'

data="../keep/${target_lang}"
mkdir $data

python3 filter_train_dev_test.py "${target_lang}" "${data}"
python3 util/check_characters.py "${data}/*.csv"


<<<<<<< HEAD
# for i in 1 2 3 4 5; do
=======
for num_layers_dropped in 1 2; do
>>>>>>> 602f01f6

    exp="../keep/${target_lang}/${source_model}/1"
    
    python3 -u DeepSpeech.py \
	    --export_dir "${exp}/model/" \
	    --summary_dir "${exp}/summaries/" \
	    --checkpoint_dir "${exp}/ckpt/" \
	    --test_output_file "${exp}/RESULTS.json" \
<<<<<<< HEAD
	    --drop_source_layers 1 \
=======
	    --drop_source_layers "${num_layers_dropped}" \
>>>>>>> 602f01f6
	    --source_model_checkpoint_dir "../keep/${source_model}" \
	    --train_files "${data}/valid_train.csv"\
	    --dev_files "${data}/valid_dev.csv" \
	    --test_files "${data}/valid_test.csv" \
	    --n_hidden 2048 \
	    --epoch -500 \
	    --train_batch_size 24 \
	    --dev_batch_size 48 \
	    --test_batch_size 48 \
	    --learning_rate 0.0001 \
	    --dropout_rate 0.2 \
	    --display_step 0 \
	    --validation_step 1 \
	    --decoder_library_path "../tmp/native_client/libctc_decoder_with_kenlm.so"
    
# done

echo "$0: END"<|MERGE_RESOLUTION|>--- conflicted
+++ resolved
@@ -44,11 +44,8 @@
 python3 util/check_characters.py "${data}/*.csv"
 
 
-<<<<<<< HEAD
-# for i in 1 2 3 4 5; do
-=======
+
 for num_layers_dropped in 1 2; do
->>>>>>> 602f01f6
 
     exp="../keep/${target_lang}/${source_model}/1"
     
@@ -57,11 +54,7 @@
 	    --summary_dir "${exp}/summaries/" \
 	    --checkpoint_dir "${exp}/ckpt/" \
 	    --test_output_file "${exp}/RESULTS.json" \
-<<<<<<< HEAD
-	    --drop_source_layers 1 \
-=======
 	    --drop_source_layers "${num_layers_dropped}" \
->>>>>>> 602f01f6
 	    --source_model_checkpoint_dir "../keep/${source_model}" \
 	    --train_files "${data}/valid_train.csv"\
 	    --dev_files "${data}/valid_dev.csv" \
